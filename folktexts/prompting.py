--- conflicted
+++ resolved
@@ -4,6 +4,7 @@
 - multiple-choice Q&A vs direct numeric Q&A;
 - zero-shot vs few-shot vs CoT;
 """
+
 from __future__ import annotations
 
 import logging
@@ -36,13 +37,14 @@
 ANTHROPIC_CHAT_PROMPT = """If had to select one of the options, my answer would be"""
 GEMMA_CHAT_PROMPT = """The provided information suggests that the answer is"""
 
+
 def serialize_row(
     row: pd.Series,
     task: TaskMetadata,
-    format: str = 'bullet',
+    format: str = "bullet",
     connector: str = "is",
     standardized_sentence=True,
-    **kwargs
+    **kwargs,
 ):
     if kwargs:
         logging.warning(f"{kwargs} are currently ignored.")
@@ -64,7 +66,9 @@
                     (
                         f"The {task.cols_to_text[col].short_description} {connector} {task.cols_to_text[col][val]}."
                         if standardized_sentence
-                        else task.cols_to_text[col]._verbalize(task.cols_to_text[col][val])
+                        else task.cols_to_text[col]._verbalize(
+                            task.cols_to_text[col][val]
+                        )
                     )
                     for (col, val) in row.items()
                 ]
@@ -75,6 +79,7 @@
         raise NotImplementedError(
             f"Style not implemented, currently only 'bullet' list and 'text' are supported, received '{format}'."
         )
+
 
 def encode_row_prompt(
     row: pd.Series,
@@ -138,17 +143,11 @@
         The encoded few-shot prompt.
     """
     # Take `n_shots` random samples from the train set
-<<<<<<< HEAD
-    X_examples, y_examples = dataset.sample_n_train_examples(n_shots, 
-                                                             reuse_examples=reuse_examples, 
-                                                             class_balancing=class_balancing,)
-=======
     X_examples, y_examples = dataset.sample_n_train_examples(
         n_shots,
         reuse_examples=reuse_examples,
         class_balancing=class_balancing,
     )
->>>>>>> d35f2f06
 
     # Start with task description
     prompt = ACS_FEW_SHOT_TASK_DESCRIPTION + "\n"
@@ -164,7 +163,7 @@
                 task=task,
                 add_task_description=False,
                 custom_prompt_prefix=custom_prompt_prefix,
-                prompt_style = prompt_style,
+                prompt_style=prompt_style,
             )
             + f" {question.get_answer_key_from_value(y_examples.iloc[i])}"
             + "\n\n"
@@ -177,7 +176,7 @@
         add_task_description=False,
         custom_prompt_prefix=custom_prompt_prefix,
         question=question,
-        prompt_style = prompt_style,
+        prompt_style=prompt_style,
     )
     return prompt
 
@@ -196,10 +195,7 @@
 
     return apply_chat_template(
         tokenizer,
-        (
-            SYSTEM_PROMPT
-            + encode_row_prompt(row, task, question=question)
-        ),
+        (SYSTEM_PROMPT + encode_row_prompt(row, task, question=question)),
         **chat_template_kwargs,
     )
 
@@ -212,9 +208,9 @@
     **kwargs,
 ) -> str:
     # Add system prompt
-    conversation = ([
-        {"role": "system", "content": system_prompt}
-    ] if system_prompt else [])
+    conversation = (
+        [{"role": "system", "content": system_prompt}] if system_prompt else []
+    )
 
     # Add user prompt
     conversation.append({"role": "user", "content": user_prompt})
