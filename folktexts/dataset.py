--- conflicted
+++ resolved
@@ -165,12 +165,12 @@
         train_size = 1 - test_size - val_size
         train_indices = indices[: int(len(indices) * train_size)]
         test_indices = indices[
-            len(train_indices): int(len(indices) * (train_size + test_size))
+            len(train_indices) : int(len(indices) * (train_size + test_size))
         ]
 
         # Split val if requested
         if val_size is not None and val_size > 0:
-            val_indices = indices[len(train_indices) + len(test_indices):]
+            val_indices = indices[len(train_indices) + len(test_indices) :]
         else:
             val_indices = None
 
@@ -318,32 +318,21 @@
 
             train_labels = self.get_target_data().iloc[self._train_indices]
             unique_labels, counts = np.unique(train_labels, return_counts=True)
-            
 
             per_label_n = n // len(unique_labels)
-            remaining = n % len(unique_labels) # distribute extra samples
-
-            if min(counts) < per_label_n:  
+            remaining = n % len(unique_labels)  # distribute extra samples
+
+            if min(counts) < per_label_n:
                 logging.error(
-<<<<<<< HEAD
-                    f"Labels are very imbalanced: Attempting to sample {per_label_n}, but minimal group size is {min(counts)}."
-                    )
-=======
                     f"Labels are very imbalanced: Attempting to sample {per_label_n}, "
                     f"but minimal group size is {min(counts)}."
                 )
->>>>>>> 9f98ee30
 
             example_indices = []
             for i, label in enumerate(unique_labels):
                 class_indices = self._train_indices[train_labels == label]
 
                 if reuse_examples:
-<<<<<<< HEAD
-                    selected = class_indices[:per_label_n + int(i < remaining)]
-                else: 
-                    selected = self._rng.choice(class_indices, size=per_label_n + int(i < remaining), replace=False)
-=======
                     selected = class_indices[: per_label_n + int(i < remaining)]
                 else:
                     selected = self._rng.choice(
@@ -351,12 +340,11 @@
                         size=per_label_n + int(i < remaining),
                         replace=False,
                     )
->>>>>>> 9f98ee30
                 example_indices.extend(selected)
 
             # shuffle indices to ensure classes are mixed
             example_indices = self._rng.permutation(example_indices)
-        else: 
+        else:
             if reuse_examples:
                 example_indices = self._train_indices[:n]
             else:
@@ -365,9 +353,9 @@
                 )
 
         return (
-                self.data.iloc[example_indices][self.task.features],
-                self.data.iloc[example_indices][self.task.get_target()],
-            )
+            self.data.iloc[example_indices][self.task.features],
+            self.data.iloc[example_indices][self.task.get_target()],
+        )
 
     def get_test(self):
         test_data = self.data.iloc[self._test_indices]
@@ -406,20 +394,33 @@
 
         return int(hash_dict(hashable_params), 16)
 
-    def convert_split_to_text(self,
-                              split: str,
-                              prompt_variation: dict = {'connector': 'is', 'format': 'text', 'granularity': 'original'},
-                              ) -> pd.DataFrame:
+    def convert_split_to_text(
+        self,
+        split: str,
+        prompt_variation: dict = {
+            "connector": "is",
+            "format": "text",
+            "granularity": "original",
+        },
+    ) -> pd.DataFrame:
         from tqdm import tqdm
         from folktexts.prompting import encode_row_prompt
+
         tqdm.pandas()
-        assert split in ['test', 'train']
+        assert split in ["test", "train"]
         X, y = self.get_data_split(split)
 
-        encode_row = partial(encode_row_prompt, task=self._task, prompt_variation=prompt_variation)
-        X_text = X.progress_apply(lambda row: encode_row(row), axis=1).to_frame(name='text')
+        encode_row = partial(
+            encode_row_prompt, task=self._task, prompt_variation=prompt_variation
+        )
+        X_text = X.progress_apply(lambda row: encode_row(row), axis=1).to_frame(
+            name="text"
+        )
         if not self._task._use_numeric_qa:
-            map_label_to_choice = {choice.data_value: answer for choice, answer in self._task.multiple_choice_qa.choice_to_key.items()}
+            map_label_to_choice = {
+                choice.data_value: answer
+                for choice, answer in self._task.multiple_choice_qa.choice_to_key.items()
+            }
             y_text = y.replace(map_label_to_choice)
             return X_text, y_text
         return X_text, y